version: 2.1
orbs:
  win: circleci/windows@5.0
  python: circleci/python@1.2
  node: circleci/node@5.1

parameters:
  run-default-workflow:
    type: boolean
    default: false
  run-python-workflow:
    type: boolean
    default: false
  run-chat-workflow:
    type: boolean
    default: false
  run-ts-workflow:
    type: boolean
    default: false
  run-csharp-workflow:
    type: boolean
    default: false

jobs:
  default-job:
    docker:
      - image: circleci/python:3.7
    steps:
      - run: echo "CircleCI pipeline triggered"

  build-gpt4all-chat-linux:
    machine:
      image: ubuntu-2204:2023.04.2
    steps:
      - checkout
      - run:
          name: Update Submodules
          command: |
            git submodule sync
            git submodule update --init --recursive
      - restore_cache:  # this is the new step to restore cache
          keys:
            - linux-qt-cache
      - run: 
          name: Setup Linux and Dependencies
          command: |
            sudo apt update && sudo apt install -y libfontconfig1 libfreetype6 libx11-6 libx11-xcb1 libxext6 libxfixes3 libxi6 libxrender1 libxcb1 libxcb-cursor0 libxcb-glx0 libxcb-keysyms1 libxcb-image0 libxcb-shm0 libxcb-icccm4 libxcb-sync1 libxcb-xfixes0 libxcb-shape0 libxcb-randr0 libxcb-render-util0 libxcb-util1 libxcb-xinerama0 libxcb-xkb1 libxkbcommon0 libxkbcommon-x11-0 bison build-essential flex gperf python3 gcc g++ libgl1-mesa-dev libwayland-dev
      - run:
          name: Installing Qt
          command: |
            if [ ! -d ~/Qt ]; then
              wget https://gpt4all.io/ci/qt-unified-linux-x64-4.6.0-online.run
              chmod +x qt-unified-linux-x64-4.6.0-online.run
              ./qt-unified-linux-x64-4.6.0-online.run --no-force-installations --no-default-installations --no-size-checking --default-answer --accept-licenses --confirm-command --accept-obligations --email $QT_EMAIL --password $QT_PASSWORD install qt.tools.cmake qt.tools.ifw.46 qt.tools.ninja qt.qt6.651.gcc_64 qt.qt6.651.qt5compat qt.qt6.651.debug_info qt.qt6.651.addons.qtpdf qt.qt6.651.addons.qthttpserver qt.qt6.651.qtwaylandcompositor
            fi
      - save_cache:  # this is the new step to save cache
          key: linux-qt-cache
          paths:
            - ~/Qt
      - run:
          name: Build
          command: |
            export CMAKE_PREFIX_PATH=~/Qt/6.5.1/gcc_64/lib/cmake
            mkdir build
            cd build
            ~/Qt/Tools/CMake/bin/cmake -DCMAKE_BUILD_TYPE=Release -S ../gpt4all-chat -B .
            ~/Qt/Tools/CMake/bin/cmake --build . --target all

  build-gpt4all-chat-windows:
    machine:
      image: 'windows-server-2019-vs2019:2022.08.1'
      resource_class: windows.large
      shell: powershell.exe -ExecutionPolicy Bypass
    steps:
      - checkout
      - run:
          name: Update Submodules
          command: |
            git submodule sync
            git submodule update --init --recursive
      - restore_cache:  # this is the new step to restore cache
          keys:
            - windows-qt-cache
      - run:
          name: Installing Qt
          command: |
            if (-not (Test-Path C:\Qt)) {
              Invoke-WebRequest -Uri https://gpt4all.io/ci/qt-unified-windows-x64-4.6.0-online.exe -OutFile qt-unified-windows-x64-4.6.0-online.exe
              & .\qt-unified-windows-x64-4.6.0-online.exe --no-force-installations --no-default-installations --no-size-checking --default-answer --accept-licenses --confirm-command --accept-obligations --email ${Env:QT_EMAIL} --password ${Env:QT_PASSWORD} install qt.tools.cmake qt.tools.ifw.46 qt.tools.ninja qt.qt6.651.win64_msvc2019_64 qt.qt6.651.qt5compat qt.qt6.651.debug_info qt.qt6.651.addons.qtpdf qt.qt6.651.addons.qthttpserver
            }
      - save_cache:  # this is the new step to save cache
          key: windows-qt-cache
          paths:
            - C:\Qt
      - run:
          name: Build
          command: |
            $Env:PATH = "${Env:PATH};C:\Program Files (x86)\Windows Kits\10\bin\x64"
            $Env:PATH = "${Env:PATH};C:\Program Files (x86)\Windows Kits\10\bin\10.0.22000.0\x64"
            $Env:PATH = "${Env:PATH};C:\Program Files (x86)\Microsoft Visual Studio\2019\Community\VC\Tools\MSVC\14.29.30133\bin\HostX64\x64"
            $Env:LIB = "${Env:LIB};C:\Program Files (x86)\Windows Kits\10\Lib\10.0.22000.0\ucrt\x64"
            $Env:LIB = "${Env:LIB};C:\Program Files (x86)\Windows Kits\10\Lib\10.0.22000.0\um\x64"
            $Env:LIB = "${Env:LIB};C:\Program Files (x86)\Microsoft Visual Studio\2019\Community\VC\Tools\MSVC\14.29.30133\lib\x64"
            $Env:LIB = "${Env:LIB};C:\Program Files (x86)\Microsoft Visual Studio\2019\Community\VC\Tools\MSVC\14.29.30133\ATLMFC\lib\x64"
            $Env:INCLUDE = "${Env:INCLUDE};C:\Program Files (x86)\Windows Kits\10\include\10.0.22000.0\ucrt"
            $Env:INCLUDE = "${Env:INCLUDE};C:\Program Files (x86)\Windows Kits\10\include\10.0.22000.0\um"
            $Env:INCLUDE = "${Env:INCLUDE};C:\Program Files (x86)\Windows Kits\10\include\10.0.22000.0\shared"
            $Env:INCLUDE = "${Env:INCLUDE};C:\Program Files (x86)\Windows Kits\10\include\10.0.22000.0\winrt"
            $Env:INCLUDE = "${Env:INCLUDE};C:\Program Files (x86)\Windows Kits\10\include\10.0.22000.0\cppwinrt"
            $Env:INCLUDE = "${Env:INCLUDE};C:\Program Files (x86)\Microsoft Visual Studio\2019\Community\VC\Auxiliary\VS\include"
            $Env:INCLUDE = "${Env:INCLUDE};C:\Program Files (x86)\Microsoft Visual Studio\2019\Community\VC\Tools\MSVC\14.29.30133\include"
            $Env:INCLUDE = "${Env:INCLUDE};C:\Program Files (x86)\Microsoft Visual Studio\2019\Community\VC\Tools\MSVC\14.29.30133\ATLMFC\include"
            mkdir build
            cd build
            & "C:\Qt\Tools\CMake_64\bin\cmake.exe" `
              "-DCMAKE_GENERATOR:STRING=Ninja" `
              "-DCMAKE_BUILD_TYPE=Release" `
              "-DCMAKE_PREFIX_PATH:PATH=C:\Qt\6.5.1\msvc2019_64" `
              "-DCMAKE_MAKE_PROGRAM:FILEPATH=C:\Qt\Tools\Ninja\ninja.exe" `
              "-S ..\gpt4all-chat" `
              "-B ."
            & "C:\Qt\Tools\Ninja\ninja.exe"

  build-gpt4all-chat-macos:
    macos:
      xcode: 14.0.0
    steps:
      - checkout
      - run:
          name: Update Submodules
          command: |
            git submodule sync
            git submodule update --init --recursive
      - restore_cache:  # this is the new step to restore cache
          keys:
            - macos-qt-cache_v2
      - run:
          name: Installing Qt
          command: |
            if [ ! -d ~/Qt ]; then
              curl -o qt-unified-macOS-x64-4.6.0-online.dmg https://gpt4all.io/ci/qt-unified-macOS-x64-4.6.0-online.dmg
              hdiutil attach qt-unified-macOS-x64-4.6.0-online.dmg
              /Volumes/qt-unified-macOS-x64-4.6.0-online/qt-unified-macOS-x64-4.6.0-online.app/Contents/MacOS/qt-unified-macOS-x64-4.6.0-online --no-force-installations --no-default-installations --no-size-checking --default-answer --accept-licenses --confirm-command --accept-obligations --email $QT_EMAIL --password $QT_PASSWORD install qt.tools.cmake qt.tools.ifw.46 qt.tools.ninja qt.qt6.651.clang_64 qt.qt6.651.qt5compat qt.qt6.651.debug_info qt.qt6.651.addons.qtpdf qt.qt6.651.addons.qthttpserver
              hdiutil detach /Volumes/qt-unified-macOS-x64-4.6.0-online
            fi
      - save_cache:  # this is the new step to save cache
          key: macos-qt-cache_v2
          paths:
            - ~/Qt
      - run:
          name: Build
          command: |
            mkdir build
            cd build
            ~/Qt/Tools/CMake/CMake.app/Contents/bin/cmake \
              -DCMAKE_GENERATOR:STRING=Ninja \
              -DCMAKE_BUILD_TYPE=Release \
              -DCMAKE_PREFIX_PATH:PATH=~/Qt/6.5.1/macos/lib/cmake/Qt6 \
              -DCMAKE_MAKE_PROGRAM:FILEPATH=~/Qt/Tools/Ninja/ninja \
              -S ../gpt4all-chat \
              -B .
            ~/Qt/Tools/CMake/CMake.app/Contents/bin/cmake --build . --target all
  build-ts-docs: 
    docker: 
      - image: cimg/base:stable
    steps:
      - checkout
      - node/install:
          install-yarn: true
          node-version: "18.16"
      - run: node --version
      - node/install-packages:
          pkg-manager: yarn
      - run:
          name: build docs ts yo
          command: yarn docs:build
      
  build-py-docs:
    docker:
      - image: circleci/python:3.8
    steps:
      - checkout 
      - run:
          name: Install dependencies
          command: |
            sudo apt-get update
            sudo apt-get -y install python3 python3-pip
            sudo pip3 install awscli --upgrade
            sudo pip3 install mkdocs mkdocs-material mkautodoc 'mkdocstrings[python]'
      - run:
          name: Make Documentation
          command: |
            cd gpt4all-bindings/python/
            mkdocs build
      - run:
          name: Deploy Documentation
          command: |
            cd gpt4all-bindings/python/
            aws s3 cp ./site s3://docs.gpt4all.io/ --recursive | cat
      - run:
          name: Invalidate docs.gpt4all.io cloudfront
          command: aws cloudfront create-invalidation --distribution-id E1STQOW63QL2OH --paths "/*"

  build-py-linux:
    docker:
      - image: circleci/python:3.8
    steps:
      - checkout
      - run:
          name: Install dependencies
          command: |
            sudo apt-get update
            sudo apt-get install -y cmake build-essential
            pip install setuptools wheel cmake
      - run:
          name: Build C library
          command: |
            git submodule init
            git submodule update
            cd gpt4all-backend
            mkdir build
            cd build
            cmake ..
            cmake --build . --parallel
      - run:
          name: Build wheel
          command: |
            cd gpt4all-bindings/python/
            python setup.py bdist_wheel --plat-name=manylinux1_x86_64
      - persist_to_workspace:
          root: gpt4all-bindings/python/dist
          paths:
            - "*.whl"

  build-py-macos:
    macos:
      xcode: "14.2.0"
    resource_class: macos.m1.large.gen1
    steps:
      - checkout
      - run:
          name: Install dependencies
          command: |
            brew install cmake
            pip install setuptools wheel cmake
      - run:
          name: Build C library
          command: |
            git submodule init
            git submodule update
            cd gpt4all-backend
            mkdir build
            cd build
            cmake .. -DCMAKE_OSX_ARCHITECTURES="x86_64;arm64"
            cmake --build . --parallel
      - run:
          name: Build wheel
          command: |
            cd gpt4all-bindings/python
            python setup.py bdist_wheel --plat-name=macosx_10_9_universal2
      - persist_to_workspace:
          root: gpt4all-bindings/python/dist
          paths:
            - "*.whl"

  build-py-windows:
    executor:
      name: win/default
    steps:
      - checkout
      - run:
          name: Install MinGW64
          command: choco install -y mingw --force --no-progress
      - run:
          name: Add MinGW64 to PATH
          command: $env:Path += ";C:\ProgramData\chocolatey\lib\mingw\tools\install\mingw64\bin"
      - run:
          name: Install dependencies
          command: choco install -y cmake --installargs 'ADD_CMAKE_TO_PATH=System'
      - run:
          name: Install Python dependencies
          command: pip install setuptools wheel cmake
      - run:
          name: Build C library
          command: |
            git submodule init
            git submodule update
            cd gpt4all-backend
            mkdir build
            cd build
            cmake -G "MinGW Makefiles" .. 
            cmake --build . --parallel
      - run:
          name: Build wheel
          # TODO: As part of this task, we need to move mingw64 binaries into package.
          # This is terrible and needs a more robust solution eventually.
          command: |
            cd gpt4all-bindings/python
            cd gpt4all
            mkdir llmodel_DO_NOT_MODIFY
            mkdir llmodel_DO_NOT_MODIFY/build/
            cp 'C:\ProgramData\chocolatey\lib\mingw\tools\install\mingw64\bin\*dll' 'llmodel_DO_NOT_MODIFY/build/'
            cd ..
            python setup.py bdist_wheel --plat-name=win_amd64
      - persist_to_workspace:
          root: gpt4all-bindings/python/dist
          paths:
            - "*.whl"

  store-and-upload-wheels:
    docker:
      - image: circleci/python:3.8
    steps:
      - setup_remote_docker
      - attach_workspace:
          at: /tmp/workspace
      - run:
          name: Install dependencies
          command: |
            sudo apt-get update
            sudo apt-get install -y cmake build-essential
            pip install setuptools wheel twine
      - run:
          name: Upload Python package
          command: |
            twine upload /tmp/workspace/*.whl --username __token__ --password $PYPI_CRED
      - store_artifacts:
          path: /tmp/workspace

  build-bindings-backend-linux:
    machine:
      image: ubuntu-2204:2023.04.2
    steps:
      - checkout
      - run:
          name: Update Submodules
          command: |
            git submodule sync
            git submodule update --init --recursive
      - run:
          name: Install dependencies
          command: |
            sudo apt-get update
            sudo apt-get install -y cmake build-essential
      - run:
          name: Build Libraries
          command: |
            cd gpt4all-backend
            mkdir -p runtimes/build
            cd runtimes/build
            cmake ../..
            cmake --build . --parallel --config Release
            mkdir ../linux-x64
            cp -L *.so ../linux-x64 # otherwise persist_to_workspace seems to mess symlinks
      - persist_to_workspace:
          root: gpt4all-backend
          paths:
            - runtimes/linux-x64/*.so

  build-bindings-backend-macos:
    macos:
      xcode: "14.0.0"
    steps:
      - checkout
      - run:
          name: Update Submodules
          command: |
            git submodule sync
            git submodule update --init --recursive
      - run:
          name: Install dependencies
          command: |
            brew install cmake
      - run:
          name: Build Libraries
          command: |
            cd gpt4all-backend
            mkdir -p runtimes/build
            cd runtimes/build
            cmake ../.. -DCMAKE_OSX_ARCHITECTURES="x86_64;arm64"
            cmake --build . --parallel --config Release
            mkdir ../osx-x64
            cp -L *.dylib ../osx-x64
            cp ../../llama.cpp-mainline/*.metal ../osx-x64
            ls ../osx-x64
      - persist_to_workspace:
          root: gpt4all-backend
          paths:
            - runtimes/osx-x64/*.dylib
            - runtimes/osx-x64/*.metal

  build-bindings-backend-windows:
    executor:
      name: win/default
      size: large
      shell: powershell.exe -ExecutionPolicy Bypass
    steps:
      - checkout
      - run:
          name: Update Submodules
          command: |
            git submodule sync
            git submodule update --init --recursive
      - run:
          name: Install MinGW64
          command: choco install -y mingw --force --no-progress
      - run:
          name: Install dependencies
          command: |
            choco install -y cmake --installargs 'ADD_CMAKE_TO_PATH=System'
      - run:
          name: Build Libraries
          command: |
            $MinGWBin = "C:\ProgramData\chocolatey\lib\mingw\tools\install\mingw64\bin"
            $Env:Path += ";$MinGwBin"
            $Env:Path += ";C:\Program Files\CMake\bin"
            cd gpt4all-backend
            mkdir runtimes/win-x64
            cd runtimes/win-x64
            cmake -G "MinGW Makefiles" ../..
            cmake --build . --parallel --config Release
            cp "$MinGWBin\libgcc*.dll" .
            cp "$MinGWBin\libstdc++*.dll" .
            cp "$MinGWBin\libwinpthread*.dll" .
            cp bin/*.dll .
      - persist_to_workspace:
          root: gpt4all-backend
          paths:
            - runtimes/win-x64/*.dll

  build-bindings-backend-windows-msvc:
    machine:
      image: 'windows-server-2022-gui:2023.03.1'
      resource_class: windows.large
      shell: powershell.exe -ExecutionPolicy Bypass
    steps:
      - checkout
      - run:
          name: Update Submodules
          command: |
            git submodule sync
            git submodule update --init --recursive
      - run:
          name: Install dependencies
          command: |
            choco install -y cmake --installargs 'ADD_CMAKE_TO_PATH=System'  
      - run:
          name: Build Libraries
          command: |
            $Env:Path += ";C:\Program Files\CMake\bin"
            cd gpt4all-backend
            mkdir runtimes/win-x64_msvc
            cd runtimes/win-x64_msvc
            cmake -G "Visual Studio 17 2022" -A X64 ../..
            cmake --build . --parallel --config Release
            cp bin/Release/*.dll .
      - persist_to_workspace:
          root: gpt4all-backend
          paths:
            - runtimes/win-x64_msvc/*.dll

  build-csharp-linux:
    docker:
      - image: mcr.microsoft.com/dotnet/sdk:7.0-jammy # Ubuntu 22.04
    steps:
      - checkout
      - attach_workspace:
          at: /tmp/workspace
      - run:
          name: "Prepare Native Libs"
          command: |
            cd gpt4all-bindings/csharp
            mkdir -p runtimes/linux-x64/native
            cp /tmp/workspace/runtimes/linux-x64/*.so runtimes/linux-x64/native/
            ls -R runtimes
      - restore_cache:
          keys:
            - gpt4all-csharp-nuget-packages-nix
      - run:
          name: "Install project dependencies"
          command: |
            cd gpt4all-bindings/csharp
            dotnet restore Gpt4All
      - save_cache:
          paths:
            - ~/.nuget/packages
          key: gpt4all-csharp-nuget-packages-nix
      - run:
          name: Build C# Project
          command: |
            cd gpt4all-bindings/csharp
            dotnet build Gpt4All --configuration Release --nologo
      - run:
          name: "Run C# Tests"
          command: |
            cd gpt4all-bindings/csharp
            dotnet test Gpt4All.Tests -v n -c Release --filter "SKIP_ON_CI!=True" --logger "trx"
      - run:
          name: Test results
          command: |
              cd gpt4all-bindings/csharp/Gpt4All.Tests
              dotnet tool install -g trx2junit
              export PATH="$PATH:$HOME/.dotnet/tools"
              trx2junit TestResults/*.trx
      - store_test_results:
          path: gpt4all-bindings/csharp/Gpt4All.Tests/TestResults

  build-csharp-windows:
    executor:
      name: win/default
      size: large
      shell: powershell.exe -ExecutionPolicy Bypass
    steps:
      - checkout
      - restore_cache:
          keys:
            - gpt4all-csharp-nuget-packages-win
      - attach_workspace:
          at: C:\Users\circleci\workspace
      - run:
          name: "Prepare Native Libs"
          command: |
            cd gpt4all-bindings/csharp
            mkdir -p runtimes\win-x64\native
            cp C:\Users\circleci\workspace\runtimes\win-x64\*.dll runtimes\win-x64\native\
            ls -R runtimes
      - run:
          name: "Install project dependencies"
          command: |
            cd gpt4all-bindings/csharp
            dotnet.exe restore Gpt4All
      - save_cache:
          paths:
            - C:\Users\circleci\.nuget\packages
          key: gpt4all-csharp-nuget-packages-win
      - run:
          name: Build C# Project
          command: |
            cd gpt4all-bindings/csharp
            dotnet.exe build Gpt4All --configuration Release --nologo
      - run:
          name: "Run C# Tests"
          command: |
            cd gpt4all-bindings/csharp
            dotnet.exe test Gpt4All.Tests -v n -c Release --filter "SKIP_ON_CI!=True" --logger "trx"
      - run:
          name: Test results
          command: |
              cd gpt4all-bindings/csharp/Gpt4All.Tests
              dotnet tool install -g trx2junit
              $Env:Path += ";$Env:USERPROFILE\.dotnet\tools"
              trx2junit TestResults/*.trx
      - store_test_results:
          path: gpt4all-bindings/csharp/Gpt4All.Tests/TestResults

  build-csharp-macos:
    macos:
      xcode: "14.0.0"
    steps:
<<<<<<< HEAD
      - when:
          condition: << pipeline.parameters.run-csharp-workflow >>
          steps:
            - checkout
            - restore_cache:
                keys:
                  - gpt4all-csharp-nuget-packages-nix
            - run:
                name: Install dependencies
                command: |
                  brew install --cask dotnet-sdk
            - attach_workspace:
                at: /tmp/workspace
            - run:
                name: "Prepare Native Libs"
                command: |
                  cd gpt4all-bindings/csharp
                  mkdir -p runtimes/osx/native
                  cp /tmp/workspace/runtimes/osx-x64/*.dylib runtimes/osx/native/
                  cp /tmp/workspace/runtimes/osx-x64/*.metal runtimes/osx/native/
                  ls -R runtimes
            - run:
                name: "Install project dependencies"
                command: |
                  cd gpt4all-bindings/csharp
                  dotnet restore Gpt4All
            - save_cache:
                paths:
                  - ~/.nuget/packages
                key: gpt4all-csharp-nuget-packages-nix
            - run:
                name: Build C# Project
                command: |
                  cd gpt4all-bindings/csharp
                  dotnet build Gpt4All --configuration Release --nologo
            - run:
                name: "Run C# Tests"
                command: |
                  cd gpt4all-bindings/csharp
                  dotnet test Gpt4All.Tests -v n -c Release --filter "SKIP_ON_CI!=True" --logger "trx"
            - run:
                name: Test results
                command: |
                    cd gpt4all-bindings/csharp/Gpt4All.Tests
                    dotnet tool install -g trx2junit
                    export PATH="$PATH:$HOME/.dotnet/tools"
                    trx2junit TestResults/*.trx
            - store_test_results:
                path: gpt4all-bindings/csharp/Gpt4All.Tests/TestResults
  build-nodejs-linux: 
    docker:
      - image: circleci/node:erbium-bullseye-browsers-legacy
    steps:
      - when:
        condition: << pipeline.parameters.run-ts-workflow >> 
          - checkout
=======
      - checkout
      - restore_cache:
          keys:
            - gpt4all-csharp-nuget-packages-nix
      - run:
          name: Install dependencies
          command: |
            brew install --cask dotnet-sdk
      - attach_workspace:
          at: /tmp/workspace
      - run:
          name: "Prepare Native Libs"
          command: |
            cd gpt4all-bindings/csharp
            mkdir -p runtimes/osx/native
            cp /tmp/workspace/runtimes/osx-x64/*.dylib runtimes/osx/native/
            cp /tmp/workspace/runtimes/osx-x64/*.metal runtimes/osx/native/
            ls -R runtimes
      - run:
          name: "Install project dependencies"
          command: |
            cd gpt4all-bindings/csharp
            dotnet restore Gpt4All
      - save_cache:
          paths:
            - ~/.nuget/packages
          key: gpt4all-csharp-nuget-packages-nix
      - run:
          name: Build C# Project
          command: |
            cd gpt4all-bindings/csharp
            dotnet build Gpt4All --configuration Release --nologo
      - run:
          name: "Run C# Tests"
          command: |
            cd gpt4all-bindings/csharp
            dotnet test Gpt4All.Tests -v n -c Release --filter "SKIP_ON_CI!=True" --logger "trx"
      - run:
          name: Test results
          command: |
              cd gpt4all-bindings/csharp/Gpt4All.Tests
              dotnet tool install -g trx2junit
              export PATH="$PATH:$HOME/.dotnet/tools"
              trx2junit TestResults/*.trx
      - store_test_results:
          path: gpt4all-bindings/csharp/Gpt4All.Tests/TestResults

>>>>>>> cfd70b69
  store-and-upload-nupkgs:
    docker:
      - image: mcr.microsoft.com/dotnet/sdk:6.0-jammy # Ubuntu 22.04
    steps:
      - attach_workspace:
          at: /tmp/workspace
      - checkout
      - restore_cache:
           keys:
             - gpt4all-csharp-nuget-packages-nix
      - run:
          name: NuGet Pack
          command: |
            cd gpt4all-bindings/csharp
            mkdir -p runtimes/linux-x64/native
            cp /tmp/workspace/runtimes/linux-x64/*.so runtimes/linux-x64/native/
            mkdir -p runtimes/win-x64/native
            cp /tmp/workspace/runtimes/win-x64/*.dll runtimes/win-x64/native/
            mkdir -p runtimes/osx/native
            cp /tmp/workspace/runtimes/osx-x64/*.dylib runtimes/osx/native/
            cp /tmp/workspace/runtimes/osx-x64/*.metal runtimes/osx/native/
            dotnet pack ./Gpt4All/Gpt4All.csproj -p:IncludeSymbols=true -p:SymbolPackageFormat=snupkg -c Release
            dotnet nuget push ./Gpt4All/bin/Release/Gpt4All.*.nupkg -s $NUGET_URL -k $NUGET_TOKEN --skip-duplicate
      - store_artifacts:
          path: gpt4all-bindings/csharp/Gpt4All/bin/Release
  prepare-npm-pkg:
    docker: 
      - image: cimg/base:stable
    steps:
      - attach_workspace:
          at: /tmp/workspace
      - checkout
      - node/install:
          install-yarn: true
          node-version: "18.16"
      - run: node --version
      - node/install-packages:
          pkg-manager: yarn
      - run:
          command: yarn run test
          name: Run YARN tests
      - run: 
        command: |
          # excluding llmodel. nodejs bindings dont need llmodel.dll
          cd gpt4all-bindings/typescript
          mkdir -p runtimes/win32-x64/native
          cp /tmp/workspace/runtimes/win-x64/*-*.dll runtimes/win-x64/native/ 
          mkdir -p runtimes/linux-x64/native 
          cp /tmp/workspace/runtimes/linux-x64/*-*.so runtimes/linux-x64/native/ 
          mkdir -p runtimes/osx/native
          cp /tmp/workspace/runtimes/osx-x64/*-*.dylib runtimes/osx/native/
          cp /tmp/workspace/runtimes/osx-x64/*.metal runtimes/osx/native/

      - run:
          name: Publish to NPM
          command: |
            npm set //registry.npmjs.org/:_authToken=$NPM_TOKEN
            npm publish 

workflows:
  version: 2
  default:
    when: << pipeline.parameters.run-default-workflow >>
    jobs:
      - default-job
  build-and-test-gpt4all-chat:
    when: << pipeline.parameters.run-chat-workflow >>
    jobs:
      - hold:
          type: approval
      - build-gpt4all-chat-linux:
          requires:
            - hold
      - build-gpt4all-chat-windows:
          requires:
            - hold
      - build-gpt4all-chat-macos:
          requires:
            - hold
  deploy-docs:
    when: << pipeline.parameters.run-python-workflow >>
    jobs:
      - build-ts-docs:
          filters:
            branches:
              only:
                - main
      - build-py-docs:
          filters:
            branches:
              only:
                - main
  build-py-deploy:
    when: << pipeline.parameters.run-python-workflow >>
    jobs:
      - pypi-hold:
          type: approval
      - hold:
          type: approval
      - build-py-linux:
          filters:
            branches:
              only:
          requires:
            - hold
      - build-py-macos:
          filters:
            branches:
              only:
          requires:
            - hold
      - build-py-windows:
          filters:
            branches:
              only:
          requires:
            - hold
      - store-and-upload-wheels:
          filters:
            branches:
              only:
          requires:
            - pypi-hold
            - build-py-windows
            - build-py-linux
            - build-py-macos
  build-bindings:
    when: 
        or:
         - << pipeline.parameters.run-python-workflow >>
         - << pipeline.parameters.run-csharp-workflow >>
         - <<   pipeline.parameters.run-ts-workflow   >>
    jobs:
      - hold:
          type: approval
      - nuget-hold:
          type: approval
      - build-bindings-backend-linux:
          filters:
            branches:
              only:
          requires:
            - hold
      - build-bindings-backend-macos:
          filters:
            branches:
              only:
          requires:
            - hold
      - build-bindings-backend-windows:
          filters:
            branches:
              only:
          requires:
            - hold
      - build-bindings-backend-windows-msvc:
          filters:
            branches:
              only:
          requires:
            - hold
<<<<<<< HEAD
      # NodeJs Jobs 
      # CSharp Jobs
=======
>>>>>>> cfd70b69
      - build-csharp-linux:
          filters:
            branches:
              only:
          requires:
            - build-bindings-backend-linux
      - build-csharp-windows:
          filters:
            branches:
              only:
          requires:
            - build-bindings-backend-windows
      - build-csharp-macos:
          filters:
            branches:
              only:
          requires:
            - build-bindings-backend-macos
      - store-and-upload-nupkgs:
          filters:
            branches:
              only:
          requires:
            - nuget-hold
            - build-csharp-windows
            - build-csharp-linux
            - build-csharp-macos<|MERGE_RESOLUTION|>--- conflicted
+++ resolved
@@ -557,7 +557,6 @@
     macos:
       xcode: "14.0.0"
     steps:
-<<<<<<< HEAD
       - when:
           condition: << pipeline.parameters.run-csharp-workflow >>
           steps:
@@ -614,7 +613,6 @@
       - when:
         condition: << pipeline.parameters.run-ts-workflow >> 
           - checkout
-=======
       - checkout
       - restore_cache:
           keys:
@@ -662,7 +660,6 @@
       - store_test_results:
           path: gpt4all-bindings/csharp/Gpt4All.Tests/TestResults
 
->>>>>>> cfd70b69
   store-and-upload-nupkgs:
     docker:
       - image: mcr.microsoft.com/dotnet/sdk:6.0-jammy # Ubuntu 22.04
@@ -824,11 +821,8 @@
               only:
           requires:
             - hold
-<<<<<<< HEAD
       # NodeJs Jobs 
       # CSharp Jobs
-=======
->>>>>>> cfd70b69
       - build-csharp-linux:
           filters:
             branches:
