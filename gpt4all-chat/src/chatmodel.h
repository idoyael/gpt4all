#ifndef CHATMODEL_H
#define CHATMODEL_H

#include "database.h"

#include <QAbstractListModel>
#include <QByteArray>
#include <QDataStream>
#include <QHash>
#include <QList>
#include <QObject>
#include <QPair>
#include <QString>
#include <QVariant>
#include <QVector>
#include <Qt>
#include <QtGlobal>

struct PromptAttachment {
    Q_GADGET
    Q_PROPERTY(QUrl url MEMBER url)
    Q_PROPERTY(QString file MEMBER file)

public:
    QUrl url;
    QString file;
    bool operator==(const PromptAttachment &other) const {
        return url == other.url &&
               file == other.file;
    }
    bool operator!=(const PromptAttachment &other) const {
        return !(*this == other);
    }
};
Q_DECLARE_METATYPE(PromptAttachment)

struct ChatItem
{
    Q_GADGET
    Q_PROPERTY(int id MEMBER id)
    Q_PROPERTY(QString name MEMBER name)
    Q_PROPERTY(QString value MEMBER value)
<<<<<<< HEAD
    Q_PROPERTY(QString prompt MEMBER prompt) // The raw prompt that is passed to the model including attachments
=======
>>>>>>> c11b67df
    Q_PROPERTY(QString newResponse MEMBER newResponse)
    Q_PROPERTY(bool currentResponse MEMBER currentResponse)
    Q_PROPERTY(bool stopped MEMBER stopped)
    Q_PROPERTY(bool thumbsUpState MEMBER thumbsUpState)
    Q_PROPERTY(bool thumbsDownState MEMBER thumbsDownState)
    Q_PROPERTY(QList<ResultInfo> sources MEMBER sources)
    Q_PROPERTY(QList<ResultInfo> consolidatedSources MEMBER consolidatedSources)
    Q_PROPERTY(QList<PromptAttachment> promptAttachments MEMBER promptAttachments);

public:
    // TODO: Maybe we should include the model name here as well as timestamp?
    int id = 0;
    QString name;
    QString value;
    QString newResponse;
    QList<ResultInfo> sources;
    QList<ResultInfo> consolidatedSources;
    QList<PromptAttachment> promptAttachments;
    bool currentResponse = false;
    bool stopped = false;
    bool thumbsUpState = false;
    bool thumbsDownState = false;
};
Q_DECLARE_METATYPE(ChatItem)

using ChatModelIterator = QList<ChatItem>::const_iterator;

class ChatModel : public QAbstractListModel
{
    Q_OBJECT
    Q_PROPERTY(int count READ count NOTIFY countChanged)

public:
    explicit ChatModel(QObject *parent = nullptr) : QAbstractListModel(parent) {}

    enum Roles {
        IdRole = Qt::UserRole + 1,
        NameRole,
        ValueRole,
        NewResponseRole,
        CurrentResponseRole,
        StoppedRole,
        ThumbsUpStateRole,
        ThumbsDownStateRole,
        SourcesRole,
        ConsolidatedSourcesRole,
        PromptAttachmentsRole
    };

    int rowCount(const QModelIndex &parent = QModelIndex()) const override
    {
        QMutexLocker locker(&m_mutex);
        Q_UNUSED(parent)
        return m_chatItems.size();
    }

    QVariant data(const QModelIndex &index, int role = Qt::DisplayRole) const override
    {
        QMutexLocker locker(&m_mutex);
        if (!index.isValid() || index.row() < 0 || index.row() >= m_chatItems.size())
            return QVariant();

        const ChatItem &item = m_chatItems.at(index.row());
        switch (role) {
            case IdRole:
                return item.id;
            case NameRole:
                return item.name;
            case ValueRole:
                return item.value;
            case NewResponseRole:
                return item.newResponse;
            case CurrentResponseRole:
                return item.currentResponse;
            case StoppedRole:
                return item.stopped;
            case ThumbsUpStateRole:
                return item.thumbsUpState;
            case ThumbsDownStateRole:
                return item.thumbsDownState;
            case SourcesRole:
                return QVariant::fromValue(item.sources);
            case ConsolidatedSourcesRole:
                return QVariant::fromValue(item.consolidatedSources);
            case PromptAttachmentsRole:
                return QVariant::fromValue(item.promptAttachments);
        }

        return QVariant();
    }

    QHash<int, QByteArray> roleNames() const override
    {
        QHash<int, QByteArray> roles;
        roles[IdRole] = "id";
        roles[NameRole] = "name";
        roles[ValueRole] = "value";
        roles[NewResponseRole] = "newResponse";
        roles[CurrentResponseRole] = "currentResponse";
        roles[StoppedRole] = "stopped";
        roles[ThumbsUpStateRole] = "thumbsUpState";
        roles[ThumbsDownStateRole] = "thumbsDownState";
        roles[SourcesRole] = "sources";
        roles[ConsolidatedSourcesRole] = "consolidatedSources";
        roles[PromptAttachmentsRole] = "promptAttachments";
        return roles;
    }

    void appendPrompt(const QString &name, const QString &value, const QList<QUrl> &attachedUrls)
    {
        ChatItem item;
        item.name = name;
        item.value = value;
<<<<<<< HEAD

        for (const QUrl &url : attachedUrls) {
            Q_ASSERT(url.isLocalFile());
            const QString localFilePath = url.toLocalFile();
            const QFileInfo info(localFilePath);
            Q_ASSERT(info.suffix() == "xlsx"); // We only support excel right now
            PromptAttachment attached;
            attached.url = url;
            attached.file = info.fileName();
            item.promptAttachments << attached;
        }

        beginInsertRows(QModelIndex(), m_chatItems.size(), m_chatItems.size());
        m_chatItems.append(item);
=======
        m_mutex.lock();
        const int count = m_chatItems.count();
        m_mutex.unlock();
        beginInsertRows(QModelIndex(), count, count);
        {
            QMutexLocker locker(&m_mutex);
            m_chatItems.append(item);
        }
>>>>>>> c11b67df
        endInsertRows();
        emit countChanged();
    }

    void appendResponse(const QString &name)
    {
        m_mutex.lock();
        const int count = m_chatItems.count();
        m_mutex.unlock();
        ChatItem item;
        item.id = count; // This is only relevant for responses
        item.name = name;
        item.currentResponse = true;
        beginInsertRows(QModelIndex(), count, count);
        {
            QMutexLocker locker(&m_mutex);
            m_chatItems.append(item);
        }
        endInsertRows();
        emit countChanged();
    }

    Q_INVOKABLE void clear()
    {
        {
            QMutexLocker locker(&m_mutex);
            if (m_chatItems.isEmpty()) return;
        }

        beginResetModel();
        {
            QMutexLocker locker(&m_mutex);
            m_chatItems.clear();
        }
        endResetModel();
        emit countChanged();
    }

    Q_INVOKABLE ChatItem get(int index)
    {
        QMutexLocker locker(&m_mutex);
        if (index < 0 || index >= m_chatItems.size()) return ChatItem();
        return m_chatItems.at(index);
    }

    Q_INVOKABLE void updateCurrentResponse(int index, bool b)
    {
        bool changed = false;
        {
            QMutexLocker locker(&m_mutex);
            if (index < 0 || index >= m_chatItems.size()) return;

            ChatItem &item = m_chatItems[index];
            if (item.currentResponse != b) {
                item.currentResponse = b;
                changed = true;
            }
        }

        if (changed) emit dataChanged(createIndex(index, 0), createIndex(index, 0), {CurrentResponseRole});
    }

    Q_INVOKABLE void updateStopped(int index, bool b)
    {
        bool changed = false;
        {
            QMutexLocker locker(&m_mutex);
            if (index < 0 || index >= m_chatItems.size()) return;

            ChatItem &item = m_chatItems[index];
            if (item.stopped != b) {
                item.stopped = b;
                changed = true;
            }
        }
        if (changed) emit dataChanged(createIndex(index, 0), createIndex(index, 0), {StoppedRole});
    }

    Q_INVOKABLE void updateValue(int index, const QString &value)
    {
        bool changed = false;
        {
            QMutexLocker locker(&m_mutex);
            if (index < 0 || index >= m_chatItems.size()) return;

            ChatItem &item = m_chatItems[index];
            if (item.value != value) {
                item.value = value;
                changed = true;
            }
        }
        if (changed) {
            emit dataChanged(createIndex(index, 0), createIndex(index, 0), {ValueRole});
            emit valueChanged(index, value);
        }
    }

    static QList<ResultInfo> consolidateSources(const QList<ResultInfo> &sources) {
        QMap<QString, ResultInfo> groupedData;
        for (const ResultInfo &info : sources) {
            if (groupedData.contains(info.file)) {
                groupedData[info.file].text += "\n---\n" + info.text;
            } else {
                groupedData[info.file] = info;
            }
        }
        QList<ResultInfo> consolidatedSources = groupedData.values();
        return consolidatedSources;
    }

    Q_INVOKABLE void updateSources(int index, const QList<ResultInfo> &sources)
    {
        {
            QMutexLocker locker(&m_mutex);
            if (index < 0 || index >= m_chatItems.size()) return;

            ChatItem &item = m_chatItems[index];
            item.sources = sources;
            item.consolidatedSources = consolidateSources(sources);
        }
        emit dataChanged(createIndex(index, 0), createIndex(index, 0), {SourcesRole});
        emit dataChanged(createIndex(index, 0), createIndex(index, 0), {ConsolidatedSourcesRole});
    }

    Q_INVOKABLE void updateThumbsUpState(int index, bool b)
    {
        bool changed = false;
        {
            QMutexLocker locker(&m_mutex);
            if (index < 0 || index >= m_chatItems.size()) return;

            ChatItem &item = m_chatItems[index];
            if (item.thumbsUpState != b) {
                item.thumbsUpState = b;
                changed = true;
            }
        }
        if (changed) emit dataChanged(createIndex(index, 0), createIndex(index, 0), {ThumbsUpStateRole});
    }

    Q_INVOKABLE void updateThumbsDownState(int index, bool b)
    {
        bool changed = false;
        {
            QMutexLocker locker(&m_mutex);
            if (index < 0 || index >= m_chatItems.size()) return;

            ChatItem &item = m_chatItems[index];
            if (item.thumbsDownState != b) {
                item.thumbsDownState = b;
                changed = true;
            }
        }
        if (changed) emit dataChanged(createIndex(index, 0), createIndex(index, 0), {ThumbsDownStateRole});
    }

    Q_INVOKABLE void updateNewResponse(int index, const QString &newResponse)
    {
        bool changed = false;
        {
            QMutexLocker locker(&m_mutex);
            if (index < 0 || index >= m_chatItems.size()) return;

            ChatItem &item = m_chatItems[index];
            if (item.newResponse != newResponse) {
                item.newResponse = newResponse;
                changed = true;
            }
        }
        if (changed) emit dataChanged(createIndex(index, 0), createIndex(index, 0), {NewResponseRole});
    }

    int count() const { QMutexLocker locker(&m_mutex); return m_chatItems.size(); }

    ChatModelIterator begin() const { return m_chatItems.begin(); }
    ChatModelIterator end() const { return m_chatItems.end(); }
    void lock() { m_mutex.lock(); }
    void unlock() { m_mutex.unlock(); }

    bool serialize(QDataStream &stream, int version) const
    {
        QMutexLocker locker(&m_mutex);
        stream << int(m_chatItems.size());
        for (const auto &c : m_chatItems) {
            stream << c.id;
            stream << c.name;
            stream << c.value;
            stream << c.newResponse;
            stream << c.currentResponse;
            stream << c.stopped;
            stream << c.thumbsUpState;
            stream << c.thumbsDownState;
            if (version > 7) {
                stream << c.sources.size();
                for (const ResultInfo &info : c.sources) {
                    Q_ASSERT(!info.file.isEmpty());
                    stream << info.collection;
                    stream << info.path;
                    stream << info.file;
                    stream << info.title;
                    stream << info.author;
                    stream << info.date;
                    stream << info.text;
                    stream << info.page;
                    stream << info.from;
                    stream << info.to;
                }
            } else if (version > 2) {
                QList<QString> references;
                QList<QString> referencesContext;
                int validReferenceNumber = 1;
                for (const ResultInfo &info : c.sources) {
                    if (info.file.isEmpty())
                        continue;

                    QString reference;
                    {
                        QTextStream stream(&reference);
                        stream << (validReferenceNumber++) << ". ";
                        if (!info.title.isEmpty())
                            stream << "\"" << info.title << "\". ";
                        if (!info.author.isEmpty())
                            stream << "By " << info.author << ". ";
                        if (!info.date.isEmpty())
                            stream << "Date: " << info.date << ". ";
                        stream << "In " << info.file << ". ";
                        if (info.page != -1)
                            stream << "Page " << info.page << ". ";
                        if (info.from != -1) {
                            stream << "Lines " << info.from;
                            if (info.to != -1)
                                stream << "-" << info.to;
                            stream << ". ";
                        }
                        stream << "[Context](context://" << validReferenceNumber - 1 << ")";
                    }
                    references.append(reference);
                    referencesContext.append(info.text);
                }

                stream << references.join("\n");
                stream << referencesContext;
            }
            if (version > 9) {
                stream << c.promptAttachments.size();
                for (const PromptAttachment &a : c.promptAttachments) {
                    Q_ASSERT(!a.url.isEmpty());
                    stream << a.url;
                    stream << a.file;
                }
            }
        }
        return stream.status() == QDataStream::Ok;
    }

    bool deserialize(QDataStream &stream, int version)
    {
        int size;
        stream >> size;
        for (int i = 0; i < size; ++i) {
            ChatItem c;
            stream >> c.id;
            stream >> c.name;
            stream >> c.value;
            if (version < 10) {
                // This is deprecated and no longer used
                QString prompt;
                stream >> prompt;
            }
            stream >> c.newResponse;
            stream >> c.currentResponse;
            stream >> c.stopped;
            stream >> c.thumbsUpState;
            stream >> c.thumbsDownState;
            if (version > 7) {
                qsizetype count;
                stream >> count;
                QList<ResultInfo> sources;
                for (int i = 0; i < count; ++i) {
                    ResultInfo info;
                    stream >> info.collection;
                    stream >> info.path;
                    stream >> info.file;
                    stream >> info.title;
                    stream >> info.author;
                    stream >> info.date;
                    stream >> info.text;
                    stream >> info.page;
                    stream >> info.from;
                    stream >> info.to;
                    sources.append(info);
                }
                c.sources = sources;
                c.consolidatedSources = consolidateSources(sources);
            } else if (version > 2) {
                QString references;
                QList<QString> referencesContext;
                stream >> references;
                stream >> referencesContext;

                if (!references.isEmpty()) {
                    QList<ResultInfo> sources;
                    QList<QString> referenceList = references.split("\n");

                    // Ignore empty lines and those that begin with "---" which is no longer used
                    for (auto it = referenceList.begin(); it != referenceList.end();) {
                        if (it->trimmed().isEmpty() || it->trimmed().startsWith("---"))
                            it = referenceList.erase(it);
                        else
                            ++it;
                    }

                    Q_ASSERT(referenceList.size() == referencesContext.size());
                    for (int j = 0; j < referenceList.size(); ++j) {
                        QString reference = referenceList[j];
                        QString context = referencesContext[j];
                        ResultInfo info;
                        QTextStream refStream(&reference);
                        QString dummy;
                        int validReferenceNumber;
                        refStream >> validReferenceNumber >> dummy;
                        // Extract title (between quotes)
                        if (reference.contains("\"")) {
                            int startIndex = reference.indexOf('"') + 1;
                            int endIndex = reference.indexOf('"', startIndex);
                            info.title = reference.mid(startIndex, endIndex - startIndex);
                        }

                        // Extract author (after "By " and before the next period)
                        if (reference.contains("By ")) {
                            int startIndex = reference.indexOf("By ") + 3;
                            int endIndex = reference.indexOf('.', startIndex);
                            info.author = reference.mid(startIndex, endIndex - startIndex).trimmed();
                        }

                        // Extract date (after "Date: " and before the next period)
                        if (reference.contains("Date: ")) {
                            int startIndex = reference.indexOf("Date: ") + 6;
                            int endIndex = reference.indexOf('.', startIndex);
                            info.date = reference.mid(startIndex, endIndex - startIndex).trimmed();
                        }

                        // Extract file name (after "In " and before the "[Context]")
                        if (reference.contains("In ") && reference.contains(". [Context]")) {
                            int startIndex = reference.indexOf("In ") + 3;
                            int endIndex = reference.indexOf(". [Context]", startIndex);
                            info.file = reference.mid(startIndex, endIndex - startIndex).trimmed();
                        }

                        // Extract page number (after "Page " and before the next space)
                        if (reference.contains("Page ")) {
                            int startIndex = reference.indexOf("Page ") + 5;
                            int endIndex = reference.indexOf(' ', startIndex);
                            if (endIndex == -1) endIndex = reference.length();
                            info.page = reference.mid(startIndex, endIndex - startIndex).toInt();
                        }

                        // Extract lines (after "Lines " and before the next space or hyphen)
                        if (reference.contains("Lines ")) {
                            int startIndex = reference.indexOf("Lines ") + 6;
                            int endIndex = reference.indexOf(' ', startIndex);
                            if (endIndex == -1) endIndex = reference.length();
                            int hyphenIndex = reference.indexOf('-', startIndex);
                            if (hyphenIndex != -1 && hyphenIndex < endIndex) {
                                info.from = reference.mid(startIndex, hyphenIndex - startIndex).toInt();
                                info.to = reference.mid(hyphenIndex + 1, endIndex - hyphenIndex - 1).toInt();
                            } else {
                                info.from = reference.mid(startIndex, endIndex - startIndex).toInt();
                            }
                        }
                        info.text = context;
                        sources.append(info);
                    }

                    c.sources = sources;
                    c.consolidatedSources = consolidateSources(sources);
                }
            }
<<<<<<< HEAD
            if (version >= 10) {
                qsizetype count;
                stream >> count;
                QList<PromptAttachment> attachments;
                for (int i = 0; i < count; ++i) {
                    PromptAttachment a;
                    stream >> a.url;
                    stream >> a.file;
                    attachments.append(a);
                }
                c.promptAttachments = attachments;
            }
            beginInsertRows(QModelIndex(), m_chatItems.size(), m_chatItems.size());
            m_chatItems.append(c);
=======
            m_mutex.lock();
            const int count = m_chatItems.size();
            m_mutex.unlock();
            beginInsertRows(QModelIndex(), count, count);
            {
                QMutexLocker locker(&m_mutex);
                m_chatItems.append(c);
            }
>>>>>>> c11b67df
            endInsertRows();
        }
        emit countChanged();
        return stream.status() == QDataStream::Ok;
    }

Q_SIGNALS:
    void countChanged();
    void valueChanged(int index, const QString &value);

private:
    mutable QMutex m_mutex;
    QList<ChatItem> m_chatItems;
};

#endif // CHATMODEL_H<|MERGE_RESOLUTION|>--- conflicted
+++ resolved
@@ -2,8 +2,10 @@
 #define CHATMODEL_H
 
 #include "database.h"
+#include "xlsxtomd.h"
 
 #include <QAbstractListModel>
+#include <QBuffer>
 #include <QByteArray>
 #include <QDataStream>
 #include <QHash>
@@ -19,18 +21,34 @@
 struct PromptAttachment {
     Q_GADGET
     Q_PROPERTY(QUrl url MEMBER url)
-    Q_PROPERTY(QString file MEMBER file)
+    Q_PROPERTY(QByteArray content MEMBER content)
+    Q_PROPERTY(QString file READ file)
+    Q_PROPERTY(QString processedContent READ processedContent)
 
 public:
     QUrl url;
-    QString file;
-    bool operator==(const PromptAttachment &other) const {
-        return url == other.url &&
-               file == other.file;
-    }
-    bool operator!=(const PromptAttachment &other) const {
-        return !(*this == other);
-    }
+    QByteArray content;
+
+    QString file() const
+    {
+        if (!url.isLocalFile())
+            return QString();
+        const QString localFilePath = url.toLocalFile();
+        const QFileInfo info(localFilePath);
+        return info.fileName();
+    }
+
+    QString processedContent() const
+    {
+        QBuffer buffer;
+        buffer.setData(content);
+        buffer.open(QIODevice::ReadOnly);
+        const QString md = XLSXToMD::toMarkdown(&buffer);
+        buffer.close();
+        return md;
+    }
+
+    bool operator==(const PromptAttachment &other) const { return url == other.url; }
 };
 Q_DECLARE_METATYPE(PromptAttachment)
 
@@ -40,10 +58,6 @@
     Q_PROPERTY(int id MEMBER id)
     Q_PROPERTY(QString name MEMBER name)
     Q_PROPERTY(QString value MEMBER value)
-<<<<<<< HEAD
-    Q_PROPERTY(QString prompt MEMBER prompt) // The raw prompt that is passed to the model including attachments
-=======
->>>>>>> c11b67df
     Q_PROPERTY(QString newResponse MEMBER newResponse)
     Q_PROPERTY(bool currentResponse MEMBER currentResponse)
     Q_PROPERTY(bool stopped MEMBER stopped)
@@ -152,27 +166,13 @@
         return roles;
     }
 
-    void appendPrompt(const QString &name, const QString &value, const QList<QUrl> &attachedUrls)
+    void appendPrompt(const QString &name, const QString &value, const QList<PromptAttachment> &attachments)
     {
         ChatItem item;
         item.name = name;
         item.value = value;
-<<<<<<< HEAD
-
-        for (const QUrl &url : attachedUrls) {
-            Q_ASSERT(url.isLocalFile());
-            const QString localFilePath = url.toLocalFile();
-            const QFileInfo info(localFilePath);
-            Q_ASSERT(info.suffix() == "xlsx"); // We only support excel right now
-            PromptAttachment attached;
-            attached.url = url;
-            attached.file = info.fileName();
-            item.promptAttachments << attached;
-        }
-
-        beginInsertRows(QModelIndex(), m_chatItems.size(), m_chatItems.size());
-        m_chatItems.append(item);
-=======
+        item.promptAttachments << attachments;
+
         m_mutex.lock();
         const int count = m_chatItems.count();
         m_mutex.unlock();
@@ -181,7 +181,6 @@
             QMutexLocker locker(&m_mutex);
             m_chatItems.append(item);
         }
->>>>>>> c11b67df
         endInsertRows();
         emit countChanged();
     }
@@ -430,7 +429,7 @@
                 for (const PromptAttachment &a : c.promptAttachments) {
                     Q_ASSERT(!a.url.isEmpty());
                     stream << a.url;
-                    stream << a.file;
+                    stream << a.content;
                 }
             }
         }
@@ -560,7 +559,6 @@
                     c.consolidatedSources = consolidateSources(sources);
                 }
             }
-<<<<<<< HEAD
             if (version >= 10) {
                 qsizetype count;
                 stream >> count;
@@ -568,14 +566,11 @@
                 for (int i = 0; i < count; ++i) {
                     PromptAttachment a;
                     stream >> a.url;
-                    stream >> a.file;
+                    stream >> a.content;
                     attachments.append(a);
                 }
                 c.promptAttachments = attachments;
             }
-            beginInsertRows(QModelIndex(), m_chatItems.size(), m_chatItems.size());
-            m_chatItems.append(c);
-=======
             m_mutex.lock();
             const int count = m_chatItems.size();
             m_mutex.unlock();
@@ -584,7 +579,6 @@
                 QMutexLocker locker(&m_mutex);
                 m_chatItems.append(c);
             }
->>>>>>> c11b67df
             endInsertRows();
         }
         emit countChanged();
