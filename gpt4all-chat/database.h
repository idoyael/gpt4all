#ifndef DATABASE_H
#define DATABASE_H

#include "embllm.h" // IWYU pragma: keep

#include <QElapsedTimer>
#include <QFileInfo>
<<<<<<< HEAD
#include <QFileSystemWatcher>
#include <QList>
=======
#include <QLatin1String>
#include <QList>
#include <QMap>
>>>>>>> 41c9013f
#include <QObject>
#include <QQueue>
#include <QString>
#include <QThread>
#include <QVector>
#include <QtGlobal>
#include <QtSql>

#include <cstddef>

class EmbeddingLLM;
class Embeddings;
class QFileSystemWatcher;
class QSqlError;
class QTextStream;
class QTimer;

struct DocumentInfo
{
    int folder;
    QFileInfo doc;
    int currentPage = 0;
    size_t currentPosition = 0;
    bool currentlyProcessing = false;
    bool isPdf() const {
        return doc.suffix() == QLatin1String("pdf");
    }
};

struct ResultInfo {
    QString file;   // [Required] The name of the file, but not the full path
    QString title;  // [Optional] The title of the document
    QString author; // [Optional] The author of the document
    QString date;   // [Required] The creation or the last modification date whichever is latest
    QString text;   // [Required] The text actually used in the augmented context
    int page = -1;  // [Optional] The page where the text was found
    int from = -1;  // [Optional] The line number where the text begins
    int to = -1;    // [Optional] The line number where the text ends
};

struct CollectionItem {
    QString collection;
    QString folder_path;
    int folder_id = -1;
    bool installed = false; // not database
    bool indexing = false; // not database
    bool forceIndexing = false;
    QString error; // not database

    // progress
    int currentDocsToIndex = 0; // not database
    int totalDocsToIndex = 0; // not database
    size_t currentBytesToIndex = 0; // not database
    size_t totalBytesToIndex = 0; // not database
    size_t currentEmbeddingsToIndex = 0; // not database
    size_t totalEmbeddingsToIndex = 0; // not database

    // statistics
    size_t totalDocs = 0;
    size_t totalWords = 0;
    size_t totalTokens = 0;
    QDateTime lastUpdate;
    QString fileCurrentlyProcessing;
    QString embeddingModel;
};
Q_DECLARE_METATYPE(CollectionItem)

class Database : public QObject
{
    Q_OBJECT
public:
    Database(int chunkSize);
    virtual ~Database();

    bool isValid() const { return m_databaseValid; }

public Q_SLOTS:
    void start();
    void scanQueueBatch();
    void scanDocuments(int folder_id, const QString &folder_path);
    void forceIndexing(const QString &collection);
    void addFolder(const QString &collection, const QString &path);
    void removeFolder(const QString &collection, const QString &path);
    void retrieveFromDB(const QList<QString> &collections, const QString &text, int retrievalSize, QList<ResultInfo> *results);
    void cleanDB();
    void changeChunkSize(int chunkSize);

Q_SIGNALS:
    // Signals for the gui only
    void requestUpdateGuiForCollectionItem(const CollectionItem &item);
    void requestAddGuiCollectionItem(const CollectionItem &item);
    void requestRemoveGuiFolderById(int folder_id);
    void requestGuiCollectionListUpdated(const QList<CollectionItem> &collectionList);
    void databaseValidChanged();

private Q_SLOTS:
    void directoryChanged(const QString &path);
    bool addFolderToWatch(const QString &path);
    bool removeFolderFromWatch(const QString &path);
    void addCurrentFolders();
    void handleEmbeddingsGenerated(const QVector<EmbeddingResult> &embeddings);
    void handleErrorGenerated(int folder_id, const QString &error);

private:
    static void transaction();
    static void commit();
    static void rollback();

    bool initDb();
    bool addForcedCollection(const CollectionItem &collection);
    void removeFolderInternal(const QString &collection, int folder_id, const QString &path);
    size_t chunkStream(QTextStream &stream, int folder_id, int document_id, const QString &file,
        const QString &title, const QString &author, const QString &subject, const QString &keywords, int page,
        int maxChunks = -1);
    void appendChunk(const EmbeddingChunk &chunk);
    void sendChunkList();
    bool getChunksByDocumentId(int document_id, QList<int> &chunkIds);
    void scheduleNext(int folder_id, size_t countForFolder);
    void handleDocumentError(const QString &errorMessage,
        int document_id, const QString &document_path, const QSqlError &error);
    size_t countOfDocuments(int folder_id) const;
    size_t countOfBytes(int folder_id) const;
    DocumentInfo dequeueDocument();
    void removeFolderFromDocumentQueue(int folder_id);
    void enqueueDocumentInternal(const DocumentInfo &info, bool prepend = false);
    void enqueueDocuments(int folder_id, const QVector<DocumentInfo> &infos);
    bool scanQueue(QList<int> &chunksToRemove);

    CollectionItem guiCollectionItem(int folder_id) const;
    void updateGuiForCollectionItem(const CollectionItem &item);
    void addGuiCollectionItem(const CollectionItem &item);
    void removeGuiFolderById(int folder_id);
    void guiCollectionListUpdated(const QList<CollectionItem> &collectionList);
    void scheduleUncompletedEmbeddings(int folder_id);
    void updateCollectionStatistics();

private:
    int m_chunkSize;
    QTimer *m_scanTimer;
    QMap<int, QQueue<DocumentInfo>> m_docsToScan;
    QList<ResultInfo> m_retrieve;
    QThread m_dbThread;
    QFileSystemWatcher *m_watcher;
    EmbeddingLLM *m_embLLM;
    Embeddings *m_embeddings;
    QVector<EmbeddingChunk> m_chunkList;
    QHash<int, CollectionItem> m_collectionMap; // used only for tracking indexing/embedding progress
    std::atomic<bool> m_databaseValid;
};

#endif // DATABASE_H<|MERGE_RESOLUTION|>--- conflicted
+++ resolved
@@ -5,14 +5,9 @@
 
 #include <QElapsedTimer>
 #include <QFileInfo>
-<<<<<<< HEAD
-#include <QFileSystemWatcher>
-#include <QList>
-=======
 #include <QLatin1String>
 #include <QList>
 #include <QMap>
->>>>>>> 41c9013f
 #include <QObject>
 #include <QQueue>
 #include <QString>
